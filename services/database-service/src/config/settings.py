--- conflicted
+++ resolved
@@ -1,102 +1,57 @@
-"""
-Database-Service Service Configuration
-"""
+"""Configuration for the database-service (clean post-merge)."""
+from __future__ import annotations
+
+import os
+import sys
 
 from pydantic import Field
-import sys
-import os
 
-# Add shared components to path (relative to this file)
-shared_path = os.path.join(os.path.dirname(__file__), "..", "shared")
-if shared_path not in sys.path:
-    sys.path.append(shared_path)
+_shared_path = os.path.join(os.path.dirname(__file__), "..", "shared")
+if _shared_path not in sys.path:
+    sys.path.append(_shared_path)
 
 try:
-<<<<<<< HEAD
-    from shared.config import BaseServiceConfig
+    from shared.config import BaseServiceConfig  # type: ignore
 except ImportError:
-    from pydantic_settings import BaseSettings
-    class BaseServiceConfig(BaseSettings):
-        service_name: str = "database-service"
-        service_port: int = 8081
+    from pydantic_settings import BaseSettings as BaseServiceConfig  # type: ignore
 
 
+class _BaseServiceConfig(BaseServiceConfig):  # type: ignore[misc]
+    service_name: str = "database-service"
+    service_port: int = 8081
 
-class DatabaseserviceConfig(BaseServiceConfig):
-    """Configuration for database-service service"""
+
+class DatabaseServiceConfig(_BaseServiceConfig):  # type: ignore[misc]
+    """Service configuration including database connectivity."""
 
     service_name: str = "database-service"
     service_port: int = Field(default=8081, description="Service HTTP port")
     service_host: str = Field(default="0.0.0.0", description="Service bind host")
 
-    # Add service-specific configuration here
-
-    class Config:
-=======
-    from shared.config import BaseServiceConfig  # type: ignore
-except ImportError:  # Fallback if shared module not available
-    from pydantic_settings import (
-        BaseSettings as BaseServiceConfig,  # type: ignore
-    )
-
-
-class BaseServiceConfig(BaseServiceConfig):  # type: ignore[misc]
-    service_name: str = "database-service"
-    service_port: int = 8081
-
-
-class DatabaseServiceConfig(BaseServiceConfig):  # type: ignore[misc]
-    """Configuration for database-service service."""
-
-    service_name: str = "database-service"
-    service_port: int = Field(default=8081, description="Service HTTP port")
-    service_host: str = Field(
-        default="0.0.0.0",
-        description="Service bind host",
-    )
-
-    # Database configuration
     database_url: str = Field(
         default="sqlite+aiosqlite:///./data/charlie_reporting.db",
         description="Database connection URL",
     )
-    database_pool_size: int = Field(
-        default=5,
-        description="Database connection pool size",
-    )
+    database_pool_size: int = Field(default=5, description="DB pool size")
     database_max_overflow: int = Field(
-        default=10,
-        description="Database max overflow connections",
+        default=10, description="DB max overflow connections"
     )
     database_pool_timeout: int = Field(
-        default=30,
-        description="Database pool timeout in seconds",
+        default=30, description="Database pool timeout (s)"
     )
     database_echo: bool = Field(
-        default=False,
-        description="Enable SQLAlchemy query logging",
+        default=False, description="Enable SQLAlchemy query logging"
     )
 
     class Config:  # type: ignore[override]
->>>>>>> 2e4423e2
         env_file = ".env"
         env_prefix = "DATABASE_SERVICE_"
 
 
-<<<<<<< HEAD
-
-def load_config() -> DatabaseserviceConfig:
-    """Load configuration"""
-=======
 def load_config() -> DatabaseServiceConfig:
-    """Load configuration using shared loader if available."""
->>>>>>> 2e4423e2
+    """Load configuration using shared loader if available; else direct instantiation."""
     try:
         from shared.config import ConfigLoader  # type: ignore
-
-        return ConfigLoader.load_config(
-            DatabaseServiceConfig,
-            "database-service",
-        )
-    except Exception:
+        return ConfigLoader.load_config(DatabaseServiceConfig, "database-service")
+    except Exception:  # pragma: no cover
         return DatabaseServiceConfig()