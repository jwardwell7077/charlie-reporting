"""
Attachment domain model for database-service
"""

from dataclasses import dataclass
from typing import Optional
from datetime import datetime


@dataclass
class Attachment:
    """
    Attachment domain model
    TODO: Define attributes and methods
    """
<<<<<<< HEAD
=======
    pass
>>>>>>> 2e4423e2

    id: Optional[str] = None
    created_at: Optional[datetime] = None
    updated_at: Optional[datetime] = None

    # TODO: Add domain-specific attributes<|MERGE_RESOLUTION|>--- conflicted
+++ resolved
@@ -1,25 +1,13 @@
+"""Backward compatibility shim for legacy import path.
+
+The domain models were migrated to ``src/domain/models``. Older code (or
+in‑flight branches) may still import from
+``business.models.attachment``. This module re-exports the new
+Pydantic model so those imports continue to function while the codebase
+is refactored.
 """
-Attachment domain model for database-service
-"""
+from __future__ import annotations
 
-from dataclasses import dataclass
-from typing import Optional
-from datetime import datetime
+from ...domain.models.attachment import Attachment  # noqa: F401
 
-
-@dataclass
-class Attachment:
-    """
-    Attachment domain model
-    TODO: Define attributes and methods
-    """
-<<<<<<< HEAD
-=======
-    pass
->>>>>>> 2e4423e2
-
-    id: Optional[str] = None
-    created_at: Optional[datetime] = None
-    updated_at: Optional[datetime] = None
-
-    # TODO: Add domain-specific attributes+__all__ = ["Attachment"]