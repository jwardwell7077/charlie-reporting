# Charlie Reporting (Lean Foundation Restart)

[![Quality Gate](https://github.com/jwardwell7077/charlie-reporting/actions/workflows/quality-gate.yml/badge.svg)](https://github.com/jwardwell7077/charlie-reporting/actions/workflows/quality-gate.yml)

This repository has been reset to a **minimal, configurable reporting foundation** focused on:

* Ingesting SharePoint‑exported CSV drops

# Charlie Reporting (Lean Foundation Restart)

[![Quality Gate](https://github.com/jwardwell7077/charlie-reporting/actions/workflows/quality-gate.yml/badge.svg)](https://github.com/jwardwell7077/charlie-reporting/actions/workflows/quality-gate.yml)

This repository has been reset to a minimal, configurable reporting foundation focused on:

* Ingesting SharePoint‑exported CSV drops
* Loading data into a lightweight local SQLite store
* Generating hourly and quad‑daily Excel/HTML outputs
* Preparing for later email distribution and real SharePoint / Graph API integration

Historic microservice code has been pruned (kept in prior Git history). Documentation and configuration files remain for reference/value.

## Current Core

```text
foundation/
 README.md              # Detailed foundation architecture
 pyproject.toml         # Isolated tooling + deps (FastAPI, pandas, etc.)
 src/
  config/settings.py   # TOML settings loader (schedules, sources, columns)
  pipeline/            # collector | loader | aggregator | excel
  services/            # sharepoint_stub.py | api.py (FastAPI)
 tests/
  test_settings.py
config/
 settings.toml          # Active foundation configuration (new)
 config.toml            # Legacy (phase 2) email + attachment config (retained)
data/ (sample CSVs kept)
docs/ (original documentation preserved)
```

The repository includes a lightweight SharePoint CSV simulator (deterministic test data generator) under `sharepoint_sim` with FastAPI endpoints mounted at `/sim`.

## SharePoint CSV Simulator Testing

All dataset generators are covered by property-based tests (using Hypothesis) that verify:

* Header and schema invariants
* Role enforcement
* Value ranges and edge cases
* Row count clamping

Edge-case and regression tests are included for all error branches and invariants. See `tests/sim/` for details.

## SharePoint CSV Simulator Usage

The simulator is mounted at `/sim` in the main API. Example endpoints:

* `POST /sim/generate?types=ACQ,Productivity&rows=25` — generate one or more datasets
* `GET /sim/files` — list generated files
* `GET /sim/download/{filename}` — download CSV
* `POST /sim/reset` — clear generated files

Simulator configuration: edit `config/sharepoint_sim.toml`:

```toml
# config/sharepoint_sim.toml
seed = 12345  # (optional) for deterministic output; omit for random
output_dir = "sharepoint_sim"  # where generated CSVs are written
timezone = "UTC"  # currently only UTC supported
```

Files are named `<DATASET>__YYYY-MM-DD_HHMM.csv` (5‑minute UTC rounding) and retained until reset.

## Configuration Overview

Active runtime configuration now lives in `config/settings.toml` (see populated example in repo). Key sections:

* `[schedules]` – hourly interval + explicit quad‑daily times
* `[data_sources]` / `[[data_sources.sources]]` – list of named CSV patterns to ingest
* `[collector]` – input (SharePoint dump), staging, archive directories
* `[report]` – output directory, workbook name, per‑source column whitelists
* `[email]` – (placeholder) future outbound email metadata

Legacy `config/config.toml` provided email folder filters and per‑file column selections. These have been mapped forward:

| Legacy Section | New Mapping |
|----------------|-------------|
| `[attachments]` filename → columns | `[report.columns]` source name → columns (source name = lowercased filename stem) |
| `output.excel_dir` | `report.output_dir` |
| `output.archive_dir` | `collector.archive_dir` |
| `directory_scan.scan_path` | `collector.input_root` |

## Quick Start

```bash
python3 -m venv .venv
source .venv/bin/activate
pip install -r requirements.txt
pip install -e foundation

# Run API (inside venv)
python -m foundation.src.services.api
```

Generate an hourly workbook via API:

```bash
curl -X POST http://localhost:8000/ingest
curl -X POST http://localhost:8000/generate/hourly
```

<<<<<<< HEAD
## Dev Servers (Simulator, DB API, Scheduler)

A convenience runner is available to launch the local FastAPI dev servers for components that expose an API:

- SharePoint Simulator API: http://127.0.0.1:8001 (module: `sharepoint_sim.server:app`)
- DB Service API: http://127.0.0.1:8002 (module: `db_service_api:app`)
- Scheduler Control API: http://127.0.0.1:8003 (module: `scheduler_api:app`)

Usage (from repo root, inside the venv):

```bash
python scripts/run_dev_servers.py              # start all
python scripts/run_dev_servers.py --sim        # only simulator
python scripts/run_dev_servers.py --db --sched # db + scheduler
```

Preflight checks performed:
- Ensures `uvicorn` is installed in the active environment; exits with a helpful message if missing.
- Verifies ports 8001/8002/8003 (or selected ones) are free on 127.0.0.1 before starting.
- Verifies the SQLite path `./db_service.sqlite3` is writable when starting the DB API.

Security: For now, these dev servers run without auth and bind to localhost. Do not expose them to untrusted networks.

Config file (optional): `config/dev_servers.toml`

```toml
[dev_servers]
host = "127.0.0.1"  # override bind host
sim_port = 8001
db_port = 8002
sched_port = 8003
run = ["sim", "db", "sched"]  # default set when no flags are provided
```

CLI flags override config: `--host`, and `--sim/--db/--sched` control selection.

## Quality Gate & Tooling
=======
## Quality Gate and Tooling
>>>>>>> a9b98560

Strict gate (local and CI): Ruff (lint/format), mypy (strict), Pyright (strict), pydoclint, interrogate (100% doc coverage), pytest (100% line coverage enforced). Test files are included in Ruff, mypy, and Pyright runs to keep helper code quality aligned with production modules.

Run locally:

```bash
scripts/quality_gate.sh
```

Pre-commit (`pre-commit install`) runs Ruff, mypy subset, Pyright, and a quick pytest smoke.

## CI

Workflow `.github/workflows/quality-gate.yml` enforces the gate on pushes and PRs to `main` and `main-foundation`.

## Development Principles

We adhere to a core design principle: Minimal Entry / Minimal Exit.

> Each component exposes the fewest necessary public entry points and leaves every object or return value in a fully validated, deterministic state immediately upon exit—no redundant wrapper layers or deferred hidden side effects.

Examples:

* `Roster` self-loads on construction (optional `from_csv` classmethod) — removed former `load_roster()` wrapper.
* Dataset generators expose a single `build()` path instead of scattered helper functions.
* Service orchestration keeps state explicit (roster, RNG, storage) with no hidden globals.

See `docs/development_principles.md` for rationale, review checklist, and contribution guidelines.

## Baseline Tag

Tag the stabilized foundation:

```bash
git checkout main-foundation
git tag -a v0.2.0-foundation -m "Foundation quality gate baseline"
git push origin v0.2.0-foundation
```

## Roadmap (Near Term)

1. Expand tests (failure paths, loader idempotency, error cases)
2. Add scheduler (APScheduler) hourly and quad‑daily triggers
3. Implement email packaging (HTML inline and attachment)
4. Extend loader (additional sources, ingestion_log semantics)
5. Structured logging and metrics stub
6. Replace stub with Graph API SharePoint ingestion pipeline

## Contributing / Historical Docs

All prior architecture rationale, migration notes, and phase achievements remain under `docs/`.

## Diagrams

* [Architecture Overview (Mermaid)](docs/architecture/diagrams/architecture-overview.md)
* [Service Boundaries (Mermaid)](docs/architecture/diagrams/service-boundaries.md)
* [Component: Collector](docs/architecture/diagrams/component-collector.md)
* [Component: Loader](docs/architecture/diagrams/component-loader.md)
* [Component: Aggregator](docs/architecture/diagrams/component-aggregator.md)
* [Component: Excel/HTML Generator](docs/architecture/diagrams/component-excel.md)
* [Component: API](docs/architecture/diagrams/component-api.md)
* [Component: Simulator](docs/architecture/diagrams/component-simulator.md)

### UML (Mermaid)

* [UML Class: Foundation](docs/architecture/diagrams/uml/class-foundation.md)
* [UML Sequence: Ingest Flow](docs/architecture/diagrams/uml/sequence-ingest.md)
* [UML Sequence: Generate Hourly Report](docs/architecture/diagrams/uml/sequence-generate-hourly.md)
* [UML Sequence: Simulator Generate](docs/architecture/diagrams/uml/sequence-simulator-generate.md)

### Architecture Overview (inline)

```mermaid
flowchart LR
  %% External actors and sources
  subgraph External
    SP["SharePoint (CSV exports)"]
    Operator["Operator / API Client"]
  end

  %% Foundation components
  subgraph Foundation
    direction LR
    Collector[["Collector\n(move + stage + archive)"]]
    Staging[("Staging Dir")]
    Archive[("Archive Dir")]

    Loader[["Loader\n(parse CSV → rows)"]]
    DB[("SQLite DB")]

    Aggregator[["Aggregator\n(group + compute metrics)"]]
    ExcelGen[["Excel/HTML Generator"]]

    API[("FastAPI /main API/")]
    Sim[("SharePoint CSV Simulator (/sim)")]
  end

  %% Flows
  SP -->|CSV drops| Collector
  Collector -->|stage| Staging
  Collector -->|archive| Archive
  Collector --> Loader
  Loader --> DB
  DB --> Aggregator
  Aggregator --> ExcelGen

  Operator -->|trigger ingest/generate| API
  API -->|orchestrates| Collector
  API -->|orchestrates| Aggregator
  API -->|orchestrates| ExcelGen

  %% Simulator path
  Operator -->|generate sample data| Sim
  Sim -->|write CSVs| Staging
  Staging -.-> |picked up by| Collector
```

## License

Proprietary / internal (adjust as needed). Add explicit license if distribution scope changes.

---

For deeper architectural description see `foundation/README.md`.<|MERGE_RESOLUTION|>--- conflicted
+++ resolved
@@ -109,14 +109,13 @@
 curl -X POST http://localhost:8000/generate/hourly
 ```
 
-<<<<<<< HEAD
 ## Dev Servers (Simulator, DB API, Scheduler)
 
 A convenience runner is available to launch the local FastAPI dev servers for components that expose an API:
 
-- SharePoint Simulator API: http://127.0.0.1:8001 (module: `sharepoint_sim.server:app`)
-- DB Service API: http://127.0.0.1:8002 (module: `db_service_api:app`)
-- Scheduler Control API: http://127.0.0.1:8003 (module: `scheduler_api:app`)
+* SharePoint Simulator API: <http://127.0.0.1:8001> (module: `sharepoint_sim.server:app`)
+* DB Service API: <http://127.0.0.1:8002> (module: `db_service_api:app`)
+* Scheduler Control API: <http://127.0.0.1:8003> (module: `scheduler_api:app`)
 
 Usage (from repo root, inside the venv):
 
@@ -127,9 +126,10 @@
 ```
 
 Preflight checks performed:
-- Ensures `uvicorn` is installed in the active environment; exits with a helpful message if missing.
-- Verifies ports 8001/8002/8003 (or selected ones) are free on 127.0.0.1 before starting.
-- Verifies the SQLite path `./db_service.sqlite3` is writable when starting the DB API.
+
+* Ensures `uvicorn` is installed in the active environment; exits with a helpful message if missing.
+* Verifies ports 8001/8002/8003 (or selected ones) are free on 127.0.0.1 before starting.
+* Verifies the SQLite path `./db_service.sqlite3` is writable when starting the DB API.
 
 Security: For now, these dev servers run without auth and bind to localhost. Do not expose them to untrusted networks.
 
@@ -146,10 +146,7 @@
 
 CLI flags override config: `--host`, and `--sim/--db/--sched` control selection.
 
-## Quality Gate & Tooling
-=======
 ## Quality Gate and Tooling
->>>>>>> a9b98560
 
 Strict gate (local and CI): Ruff (lint/format), mypy (strict), Pyright (strict), pydoclint, interrogate (100% doc coverage), pytest (100% line coverage enforced). Test files are included in Ruff, mypy, and Pyright runs to keep helper code quality aligned with production modules.
 
